# JPM
MLCOE Summer Associate Internship Exercises

## Install
<<<<<<< HEAD
- In a virtualenv/conda env: `python -m pip install .`
=======
If using conda, create a clean 3.10 env
- `conda create -n jpm python=3.10 && conda activate jpm`
- From inside this cloned repo dir:
- `python -m pip install .`
>>>>>>> c0ac263f

## Question 1
### Environment Variables
- Export an email for SEC access before pulling filings:
- `export EDGAR_EMAIL="your_email@jpm.com"`

### Running Models
<<<<<<< HEAD
- Plugless Vélez-Pareja model: `python scripts/question_1/noplug_vp.py`
- Train LSTM forecaster:
- `python scripts/question_1/eval_lstm.py --cache_dir /PATH/TO/DESIRED/CACHE`
=======
- Plugless Vélez-Pareja model:
- `python -m jpm.question_1.models.plugless`
- Train LSTM forecaster:
- `python -m jpm.question_1.models.lstm --cache_dir /PATH/TO/DESIRED/CACHE`
>>>>>>> c0ac263f
- Financial statements from the SEC will be stored in your cache directory.<|MERGE_RESOLUTION|>--- conflicted
+++ resolved
@@ -2,14 +2,10 @@
 MLCOE Summer Associate Internship Exercises
 
 ## Install
-<<<<<<< HEAD
-- In a virtualenv/conda env: `python -m pip install .`
-=======
 If using conda, create a clean 3.10 env
 - `conda create -n jpm python=3.10 && conda activate jpm`
 - From inside this cloned repo dir:
 - `python -m pip install .`
->>>>>>> c0ac263f
 
 ## Question 1
 ### Environment Variables
@@ -17,14 +13,8 @@
 - `export EDGAR_EMAIL="your_email@jpm.com"`
 
 ### Running Models
-<<<<<<< HEAD
-- Plugless Vélez-Pareja model: `python scripts/question_1/noplug_vp.py`
-- Train LSTM forecaster:
-- `python scripts/question_1/eval_lstm.py --cache_dir /PATH/TO/DESIRED/CACHE`
-=======
 - Plugless Vélez-Pareja model:
 - `python -m jpm.question_1.models.plugless`
 - Train LSTM forecaster:
-- `python -m jpm.question_1.models.lstm --cache_dir /PATH/TO/DESIRED/CACHE`
->>>>>>> c0ac263f
+- `python scripts/question_1/eval_lstm.py --cache_dir /PATH/TO/DESIRED/CACHE`
 - Financial statements from the SEC will be stored in your cache directory.